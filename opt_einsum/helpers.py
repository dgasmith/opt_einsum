--- conflicted
+++ resolved
@@ -2,24 +2,18 @@
 Contains helper functions for opt_einsum testing scripts
 """
 
-<<<<<<< HEAD
 from typing import Any, Collection, Dict, FrozenSet, Iterable, List, Tuple, overload
-=======
 from typing import Any, Collection, Dict, FrozenSet, Iterable, List, Literal, Optional, Tuple, Union, overload
->>>>>>> eede8fab
-
-from .typing import ArrayIndexType
-
-<<<<<<< HEAD
-__all__ = ["compute_size_by_dict", "find_contraction"]
-=======
+
+from opt_einsum.typing import ArrayIndexType, ArrayType
+
 from opt_einsum.parser import get_symbol
 from opt_einsum.typing import ArrayIndexType, PathType
 
 __all__ = ["build_views", "compute_size_by_dict", "find_contraction", "flop_count"]
 
 _valid_chars = "abcdefghijklmopqABC"
-_sizes = np.array([2, 3, 4, 5, 4, 3, 2, 6, 5, 4, 3, 2, 5, 7, 4, 3, 2, 3, 4])
+_sizes = [2, 3, 4, 5, 4, 3, 2, 6, 5, 4, 3, 2, 5, 7, 4, 3, 2, 3, 4]
 _default_dim_dict = {c: s for c, s in zip(_valid_chars, _sizes)}
 
 
@@ -56,7 +50,6 @@
         dims = [dimension_dict[x] for x in term]
         views.append(np.random.rand(*dims))
     return views
->>>>>>> eede8fab
 
 
 @overload
@@ -199,13 +192,12 @@
     return overall_size * op_factor
 
 
-<<<<<<< HEAD
-def has_array_interface(array: Any) -> Any:
+def has_array_interface(array: ArrayType) -> ArrayType:
     if hasattr(array, "__array_interface__"):
         return True
     else:
         return False
-=======
+
 @overload
 def rand_equation(
     n: int,
@@ -339,5 +331,4 @@
             size_dict,
         )
     else:
-        return (eq, shapes)
->>>>>>> eede8fab
+        return (eq, shapes)