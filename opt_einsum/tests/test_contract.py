--- conflicted
+++ resolved
@@ -9,11 +9,8 @@
 
 from opt_einsum import contract, contract_expression, contract_path, helpers
 from opt_einsum.paths import _PATH_OPTIONS, linear_to_ssa, ssa_to_linear
-<<<<<<< HEAD
 from opt_einsum.testing import build_views
-=======
 from opt_einsum.typing import OptimizeKind
->>>>>>> eede8fab
 
 tests = [
     # Test scalar-like operations
@@ -102,13 +99,8 @@
 
 @pytest.mark.parametrize("string", tests)
 @pytest.mark.parametrize("optimize", _PATH_OPTIONS)
-<<<<<<< HEAD
-def test_compare(optimize, string):
-    views = build_views(string)
-=======
 def test_compare(optimize: OptimizeKind, string: str) -> None:
     views = helpers.build_views(string)
->>>>>>> eede8fab
 
     ein = contract(string, *views, optimize=False, use_blas=False)
     opt = contract(string, *views, optimize=optimize, use_blas=False)
@@ -116,26 +108,16 @@
 
 
 @pytest.mark.parametrize("string", tests)
-<<<<<<< HEAD
-def test_drop_in_replacement(string):
-    views = build_views(string)
-=======
 def test_drop_in_replacement(string: str) -> None:
     views = helpers.build_views(string)
->>>>>>> eede8fab
     opt = contract(string, *views)
     assert np.allclose(opt, np.einsum(string, *views))
 
 
 @pytest.mark.parametrize("string", tests)
 @pytest.mark.parametrize("optimize", _PATH_OPTIONS)
-<<<<<<< HEAD
-def test_compare_greek(optimize, string):
-    views = build_views(string)
-=======
 def test_compare_greek(optimize: OptimizeKind, string: str) -> None:
     views = helpers.build_views(string)
->>>>>>> eede8fab
 
     ein = contract(string, *views, optimize=False, use_blas=False)
 
@@ -148,13 +130,8 @@
 
 @pytest.mark.parametrize("string", tests)
 @pytest.mark.parametrize("optimize", _PATH_OPTIONS)
-<<<<<<< HEAD
-def test_compare_blas(optimize, string):
-    views = build_views(string)
-=======
 def test_compare_blas(optimize: OptimizeKind, string: str) -> None:
     views = helpers.build_views(string)
->>>>>>> eede8fab
 
     ein = contract(string, *views, optimize=False)
     opt = contract(string, *views, optimize=optimize)
@@ -163,13 +140,8 @@
 
 @pytest.mark.parametrize("string", tests)
 @pytest.mark.parametrize("optimize", _PATH_OPTIONS)
-<<<<<<< HEAD
-def test_compare_blas_greek(optimize, string):
-    views = build_views(string)
-=======
 def test_compare_blas_greek(optimize: OptimizeKind, string: str) -> None:
     views = helpers.build_views(string)
->>>>>>> eede8fab
 
     ein = contract(string, *views, optimize=False)
 
@@ -201,13 +173,8 @@
 @pytest.mark.parametrize("optimize", _PATH_OPTIONS)
 @pytest.mark.parametrize("use_blas", [False, True])
 @pytest.mark.parametrize("out_spec", [False, True])
-<<<<<<< HEAD
-def test_contract_expressions(string, optimize, use_blas, out_spec):
-    views = build_views(string)
-=======
 def test_contract_expressions(string: str, optimize: OptimizeKind, use_blas: bool, out_spec: bool) -> None:
     views = helpers.build_views(string)
->>>>>>> eede8fab
     shapes = [view.shape if hasattr(view, "shape") else tuple() for view in views]
     expected = contract(string, *views, optimize=False, use_blas=False)
 
@@ -247,13 +214,8 @@
         ("ab,bc,cd", [0, 1]),
     ],
 )
-<<<<<<< HEAD
-def test_contract_expression_with_constants(string, constants):
-    views = build_views(string)
-=======
 def test_contract_expression_with_constants(string: str, constants: List[int]) -> None:
     views = helpers.build_views(string)
->>>>>>> eede8fab
     expected = contract(string, *views, optimize=False, use_blas=False)
 
     shapes = [view.shape if hasattr(view, "shape") else tuple() for view in views]
@@ -277,15 +239,9 @@
 @pytest.mark.parametrize("reg", [2, 3])
 @pytest.mark.parametrize("n_out", [0, 2, 4])
 @pytest.mark.parametrize("global_dim", [False, True])
-<<<<<<< HEAD
-def test_rand_equation(optimize, n, reg, n_out, global_dim):
-    eq, _, size_dict = helpers.build_viewsrand_equation(n, reg, n_out, d_min=2, d_max=5, seed=42, return_size_dict=True)
-    views = build_views(eq, size_dict)
-=======
 def test_rand_equation(optimize: OptimizeKind, n: int, reg: int, n_out: int, global_dim: bool) -> None:
     eq, _, size_dict = helpers.rand_equation(n, reg, n_out, d_min=2, d_max=5, seed=42, return_size_dict=True)
     views = helpers.build_views(eq, size_dict)
->>>>>>> eede8fab
 
     expected = contract(eq, *views, optimize=False)
     actual = contract(eq, *views, optimize=optimize)
@@ -294,13 +250,8 @@
 
 
 @pytest.mark.parametrize("equation", tests)
-<<<<<<< HEAD
-def test_linear_vs_ssa(equation):
-    views = build_views(equation)
-=======
 def test_linear_vs_ssa(equation: str) -> None:
     views = helpers.build_views(equation)
->>>>>>> eede8fab
     linear_path, _ = contract_path(equation, *views)
     ssa_path = linear_to_ssa(linear_path)
     linear_path2 = ssa_to_linear(ssa_path)
