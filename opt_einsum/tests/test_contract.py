"""
Tets a series of opt_einsum contraction paths to ensure the results are the same for different paths
"""

import numpy as np
import pytest

from opt_einsum import compat, contract, contract_path, helpers, contract_expression
from opt_einsum.paths import linear_to_ssa, ssa_to_linear

tests = [
    # Test hadamard-like products
    'a,ab,abc->abc',
    'a,b,ab->ab',

    # Test index-transformations
    'ea,fb,gc,hd,abcd->efgh',
    'ea,fb,abcd,gc,hd->efgh',
    'abcd,ea,fb,gc,hd->efgh',

    # Test complex contractions
    'acdf,jbje,gihb,hfac,gfac,gifabc,hfac',
    'acdf,jbje,gihb,hfac,gfac,gifabc,hfac',
    'cd,bdhe,aidb,hgca,gc,hgibcd,hgac',
    'abhe,hidj,jgba,hiab,gab',
    'bde,cdh,agdb,hica,ibd,hgicd,hiac',
    'chd,bde,agbc,hiad,hgc,hgi,hiad',
    'chd,bde,agbc,hiad,bdi,cgh,agdb',
    'bdhe,acad,hiab,agac,hibd',

    # Test collapse
    'ab,ab,c->',
    'ab,ab,c->c',
    'ab,ab,cd,cd->',
    'ab,ab,cd,cd->ac',
    'ab,ab,cd,cd->cd',
    'ab,ab,cd,cd,ef,ef->',

    # Test outer prodcuts
    'ab,cd,ef->abcdef',
    'ab,cd,ef->acdf',
    'ab,cd,de->abcde',
    'ab,cd,de->be',
    'ab,bcd,cd->abcd',
    'ab,bcd,cd->abd',

    # Random test cases that have previously failed
    'eb,cb,fb->cef',
    'dd,fb,be,cdb->cef',
    'bca,cdb,dbf,afc->',
    'dcc,fce,ea,dbf->ab',
    'fdf,cdd,ccd,afe->ae',
    'abcd,ad',
    'ed,fcd,ff,bcf->be',
    'baa,dcf,af,cde->be',
    'bd,db,eac->ace',
    'fff,fae,bef,def->abd',
    'efc,dbc,acf,fd->abe',

    # Inner products
    'ab,ab',
    'ab,ba',
    'abc,abc',
    'abc,bac',
    'abc,cba',

    # GEMM test cases
    'ab,bc',
    'ab,cb',
    'ba,bc',
    'ba,cb',
    'abcd,cd',
    'abcd,ab',
    'abcd,cdef',
    'abcd,cdef->feba',
    'abcd,efdc',

    # Inner than dot
    'aab,bc->ac',
    'ab,bcc->ac',
    'aab,bcc->ac',
    'baa,bcc->ac',
    'aab,ccb->ac',

    # Randomly build test caes
    'aab,fa,df,ecc->bde',
    'ecb,fef,bad,ed->ac',
    'bcf,bbb,fbf,fc->',
    'bb,ff,be->e',
    'bcb,bb,fc,fff->',
    'fbb,dfd,fc,fc->',
    'afd,ba,cc,dc->bf',
    'adb,bc,fa,cfc->d',
    'bbd,bda,fc,db->acf',
    'dba,ead,cad->bce',
    'aef,fbc,dca->bde',
]


@pytest.mark.parametrize("string", tests)
@pytest.mark.parametrize("optimize", ['greedy', 'optimal', 'cheap'])
def test_compare(optimize, string):
    views = helpers.build_views(string)

    ein = contract(string, *views, optimize=False, use_blas=False)
    opt = contract(string, *views, optimize=optimize, use_blas=False)
    assert np.allclose(ein, opt)


@pytest.mark.parametrize("string", tests)
def test_drop_in_replacement(string):
    views = helpers.build_views(string)
    opt = contract(string, *views)
    assert np.allclose(opt, np.einsum(string, *views))


@pytest.mark.parametrize("string", tests)
@pytest.mark.parametrize("optimize", ['greedy', 'optimal', 'cheap'])
def test_compare_greek(optimize, string):
    views = helpers.build_views(string)

    ein = contract(string, *views, optimize=False, use_blas=False)

    # convert to greek
    string = ''.join(compat.get_char(ord(c) + 848) if c not in ',->.' else c for c in string)

    opt = contract(string, *views, optimize=optimize, use_blas=False)
    assert np.allclose(ein, opt)


@pytest.mark.parametrize("string", tests)
@pytest.mark.parametrize("optimize", ['greedy', 'optimal', 'cheap'])
def test_compare_blas(optimize, string):
    views = helpers.build_views(string)

    ein = contract(string, *views, optimize=False)
    opt = contract(string, *views, optimize=optimize)
    assert np.allclose(ein, opt)


@pytest.mark.parametrize("string", tests)
@pytest.mark.parametrize("optimize", ['greedy', 'optimal', 'cheap'])
def test_compare_blas_greek(optimize, string):
    views = helpers.build_views(string)

    ein = contract(string, *views, optimize=False)

    # convert to greek
    string = ''.join(compat.get_char(ord(c) + 848) if c not in ',->.' else c for c in string)

    opt = contract(string, *views, optimize=optimize)
    assert np.allclose(ein, opt)


def test_some_non_alphabet_maintains_order():
    # 'c beta a' should automatically go to -> 'a c beta'
    string = 'c' + compat.get_char(ord('b') + 848) + 'a'
    # but beta will be temporarily replaced with 'b' for which 'cba->abc'
    # so check manual output kicks in:
    x = np.random.rand(2, 3, 4)
    assert np.allclose(contract(string, x), contract('cxa', x))


def test_printing():
    string = "bbd,bda,fc,db->acf"
    views = helpers.build_views(string)

    ein = contract_path(string, *views)
    assert len(str(ein[1])) == 726


@pytest.mark.parametrize("string", tests)
@pytest.mark.parametrize("optimize", ['greedy', 'optimal', 'cheap'])
@pytest.mark.parametrize("use_blas", [False, True])
@pytest.mark.parametrize("out_spec", [False, True])
def test_contract_expressions(string, optimize, use_blas, out_spec):
    views = helpers.build_views(string)
    shapes = [view.shape for view in views]
    expected = contract(string, *views, optimize=False, use_blas=False)

    expr = contract_expression(
        string, *shapes, optimize=optimize, use_blas=use_blas)

    if out_spec and ("->" in string) and (string[-2:] != "->"):
        out, = helpers.build_views(string.split('->')[1])
        expr(*views, out=out)
    else:
        out = expr(*views)

    assert np.allclose(out, expected)

    # check representations
    assert string in expr.__repr__()
    assert string in expr.__str__()


@pytest.mark.parametrize("string,constants", [
    ('hbc,bdef,cdkj,ji,ikeh,lfo', [1, 2, 3, 4]),
    ('bdef,cdkj,ji,ikeh,hbc,lfo', [0, 1, 2, 3]),
    ('hbc,bdef,cdkj,ji,ikeh,lfo', [1, 2, 3, 4]),
    ('hbc,bdef,cdkj,ji,ikeh,lfo', [1, 2, 3, 4]),
    ('ijab,acd,bce,df,ef->ji', [1, 2, 3, 4]),
    ('ab,cd,ad,cb', [1, 3]),
    ('ab,bc,cd', [0, 1]),
])
def test_contract_expression_with_constants(string, constants):
    views = helpers.build_views(string)
    expected = contract(string, *views, optimize=False, use_blas=False)

    shapes = [view.shape for view in views]

    expr_args = []
    ctrc_args = []
    for i, (shape, view) in enumerate(zip(shapes, views)):
        if i in constants:
            expr_args.append(view)
        else:
            expr_args.append(shape)
            ctrc_args.append(view)

    expr = contract_expression(string, *expr_args, constants=constants)
    print(expr)
    out = expr(*ctrc_args)
    assert np.allclose(expected, out)


<<<<<<< HEAD
@pytest.mark.parametrize('equation', tests)
def test_linear_vs_ssa(equation):
    views = helpers.build_views(equation)
    linear_path, _ = contract_path(equation, *views)
    ssa_path = linear_to_ssa(linear_path)
    linear_path2 = ssa_to_linear(ssa_path)
    assert linear_path2 == linear_path
=======
@pytest.mark.parametrize("optimize", ['greedy', 'optimal'])
@pytest.mark.parametrize("n", [3, 5])
@pytest.mark.parametrize("reg", [3, 4])
@pytest.mark.parametrize("n_out", [0, 2, 4])
def test_rand_equation(optimize, n, reg, n_out):
    eq, shapes = helpers.rand_equation(n, reg, n_out, d_min=2, d_max=5, seed=42)
    views = [np.random.rand(*s) for s in shapes]

    expected = contract(eq, *views, optimize=False)
    actual = contract(eq, *views, optimize=optimize)

    assert np.allclose(expected, actual)
>>>>>>> ccbdf6b3
<|MERGE_RESOLUTION|>--- conflicted
+++ resolved
@@ -224,15 +224,6 @@
     assert np.allclose(expected, out)
 
 
-<<<<<<< HEAD
-@pytest.mark.parametrize('equation', tests)
-def test_linear_vs_ssa(equation):
-    views = helpers.build_views(equation)
-    linear_path, _ = contract_path(equation, *views)
-    ssa_path = linear_to_ssa(linear_path)
-    linear_path2 = ssa_to_linear(ssa_path)
-    assert linear_path2 == linear_path
-=======
 @pytest.mark.parametrize("optimize", ['greedy', 'optimal'])
 @pytest.mark.parametrize("n", [3, 5])
 @pytest.mark.parametrize("reg", [3, 4])
@@ -245,4 +236,12 @@
     actual = contract(eq, *views, optimize=optimize)
 
     assert np.allclose(expected, actual)
->>>>>>> ccbdf6b3
+
+
+@pytest.mark.parametrize('equation', tests)
+def test_linear_vs_ssa(equation):
+    views = helpers.build_views(equation)
+    linear_path, _ = contract_path(equation, *views)
+    ssa_path = linear_to_ssa(linear_path)
+    linear_path2 = ssa_to_linear(ssa_path)
+    assert linear_path2 == linear_path