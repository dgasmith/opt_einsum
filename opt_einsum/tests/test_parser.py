"""
Directly tests various parser utility functions.
"""

<<<<<<< HEAD
=======
import numpy as np
>>>>>>> eede8fab
import pytest

from opt_einsum.parser import get_symbol, parse_einsum_input, possibly_convert_to_numpy
from opt_einsum.testing import build_arrays_from_tuples, using_numpy


def test_get_symbol() -> None:
    assert get_symbol(2) == "c"
    assert get_symbol(200000) == "\U00031540"
    # Ensure we skip surrogates '[\uD800-\uDFFF]'
    assert get_symbol(55295) == "\ud88b"
    assert get_symbol(55296) == "\ue000"
    assert get_symbol(57343) == "\ue7ff"


def test_parse_einsum_input() -> None:
    eq = "ab,bc,cd"
    ops = build_arrays_from_tuples([(2, 3), (3, 4), (4, 5)])
    input_subscripts, output_subscript, operands = parse_einsum_input([eq, *ops])
    assert input_subscripts == eq
    assert output_subscript == "ad"
    assert operands == ops


def test_parse_einsum_input_shapes_error() -> None:
    eq = "ab,bc,cd"
    ops = build_arrays_from_tuples([(2, 3), (3, 4), (4, 5)])

    with pytest.raises(ValueError):
        _ = parse_einsum_input([eq, *ops], shapes=True)


<<<<<<< HEAD
@using_numpy
def test_parse_einsum_input_shapes():
    import numpy as np

=======
def test_parse_einsum_input_shapes() -> None:
>>>>>>> eede8fab
    eq = "ab,bc,cd"
    shps = [(2, 3), (3, 4), (4, 5)]
    input_subscripts, output_subscript, operands = parse_einsum_input([eq, *shps], shapes=True)
    assert input_subscripts == eq
    assert output_subscript == "ad"
    assert np.allclose([possibly_convert_to_numpy(shp) for shp in shps], operands)<|MERGE_RESOLUTION|>--- conflicted
+++ resolved
@@ -2,10 +2,6 @@
 Directly tests various parser utility functions.
 """
 
-<<<<<<< HEAD
-=======
-import numpy as np
->>>>>>> eede8fab
 import pytest
 
 from opt_einsum.parser import get_symbol, parse_einsum_input, possibly_convert_to_numpy
@@ -38,14 +34,9 @@
         _ = parse_einsum_input([eq, *ops], shapes=True)
 
 
-<<<<<<< HEAD
 @using_numpy
-def test_parse_einsum_input_shapes():
+def test_parse_einsum_input_shapes() -> None:
     import numpy as np
-
-=======
-def test_parse_einsum_input_shapes() -> None:
->>>>>>> eede8fab
     eq = "ab,bc,cd"
     shps = [(2, 3), (3, 4), (4, 5)]
     input_subscripts, output_subscript, operands = parse_einsum_input([eq, *shps], shapes=True)
