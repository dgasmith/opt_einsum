<<<<<<< HEAD
=======
from typing import Set

import numpy as np
>>>>>>> eede8fab
import pytest

from opt_einsum import backends, contract, contract_expression, sharing
from opt_einsum.contract import Shaped, infer_backend, parse_backend
from opt_einsum.testing import build_views

try:
    import cupy

    found_cupy = True
except ImportError:
    found_cupy = False

try:
    import tensorflow as tf

    # needed so tensorflow doesn't allocate all gpu mem
    try:
        from tensorflow import ConfigProto
    except ImportError:
        from tf.compat.v1 import ConfigProto
    _TF_CONFIG = ConfigProto()
    _TF_CONFIG.gpu_options.allow_growth = True
    found_tensorflow = True
except ImportError:
    found_tensorflow = False

try:
    import os

    os.environ["MKL_THREADING_LAYER"] = "GNU"
    import theano

    found_theano = True
except ImportError:
    found_theano = False

try:
    import torch

    found_torch = True
except ImportError:
    found_torch = False

try:
    import jax

    found_jax = True
except ImportError:
    found_jax = False

try:
    import autograd

    found_autograd = True
except ImportError:
    found_autograd = False

tests = [
    "ab,bc->ca",
    "abc,bcd,dea",
    "abc,def->fedcba",
    "abc,bcd,df->fa",
    # test 'prefer einsum' ops
    "ijk,ikj",
    "i,j->ij",
    "ijk,k->ij",
    "AB,BC->CA",
]


@pytest.mark.skipif(not found_tensorflow, reason="Tensorflow not installed.")
@pytest.mark.parametrize("string", tests)
<<<<<<< HEAD
def test_tensorflow(string):
    views = build_views(string)
=======
def test_tensorflow(string: str) -> None:
    views = helpers.build_views(string)
>>>>>>> eede8fab
    ein = contract(string, *views, optimize=False, use_blas=False)
    opt = np.empty_like(ein)

    shps = [v.shape for v in views]
    expr = contract_expression(string, *shps, optimize=True)

    sess = tf.Session(config=_TF_CONFIG)
    with sess.as_default():
        expr(*views, backend="tensorflow", out=opt)
    sess.close()

    assert np.allclose(ein, opt)

    # test non-conversion mode
    tensorflow_views = [backends.to_tensorflow(view) for view in views]
    expr(*tensorflow_views)


@pytest.mark.skipif(not found_tensorflow, reason="Tensorflow not installed.")
@pytest.mark.parametrize("constants", [{0, 1}, {0, 2}, {1, 2}])
def test_tensorflow_with_constants(constants: Set[int]) -> None:
    eq = "ij,jk,kl->li"
    shapes = (2, 3), (3, 4), (4, 5)
    (non_const,) = {0, 1, 2} - constants
    ops = [np.random.rand(*shp) if i in constants else shp for i, shp in enumerate(shapes)]
    var = np.random.rand(*shapes[non_const])
    res_exp = contract(eq, *(ops[i] if i in constants else var for i in range(3)))

    expr = contract_expression(eq, *ops, constants=constants)

    # check tensorflow
    with tf.Session(config=_TF_CONFIG).as_default():
        res_got = expr(var, backend="tensorflow")
    assert all(
        array is None or infer_backend(array) == "tensorflow" for array in expr._evaluated_constants["tensorflow"]
    )
    assert np.allclose(res_exp, res_got)

    # check can call with numpy still
    res_got2 = expr(var, backend="numpy")
    assert np.allclose(res_exp, res_got2)

    # check tensorflow call returns tensorflow still
    res_got3 = expr(backends.to_tensorflow(var))
    assert isinstance(res_got3, tf.Tensor)


@pytest.mark.skipif(not found_tensorflow, reason="Tensorflow not installed.")
@pytest.mark.parametrize("string", tests)
<<<<<<< HEAD
def test_tensorflow_with_sharing(string):
    views = build_views(string)
=======
def test_tensorflow_with_sharing(string: str) -> None:
    views = helpers.build_views(string)
>>>>>>> eede8fab
    ein = contract(string, *views, optimize=False, use_blas=False)

    shps = [v.shape for v in views]
    expr = contract_expression(string, *shps, optimize=True)

    sess = tf.Session(config=_TF_CONFIG)

    with sess.as_default(), sharing.shared_intermediates() as cache:
        tfl1 = expr(*views, backend="tensorflow")
        assert sharing.get_sharing_cache() is cache
        cache_sz = len(cache)
        assert cache_sz > 0
        tfl2 = expr(*views, backend="tensorflow")
        assert len(cache) == cache_sz

    assert all(isinstance(t, tf.Tensor) for t in cache.values())

    assert np.allclose(ein, tfl1)
    assert np.allclose(ein, tfl2)


@pytest.mark.skipif(not found_theano, reason="Theano not installed.")
@pytest.mark.parametrize("string", tests)
<<<<<<< HEAD
def test_theano(string):
    views = build_views(string)
=======
def test_theano(string: str) -> None:
    views = helpers.build_views(string)
>>>>>>> eede8fab
    ein = contract(string, *views, optimize=False, use_blas=False)
    shps = [v.shape for v in views]

    expr = contract_expression(string, *shps, optimize=True)

    opt = expr(*views, backend="theano")
    assert np.allclose(ein, opt)

    # test non-conversion mode
    theano_views = [backends.to_theano(view) for view in views]
    theano_opt = expr(*theano_views)
    assert isinstance(theano_opt, theano.tensor.TensorVariable)


@pytest.mark.skipif(not found_theano, reason="theano not installed.")
@pytest.mark.parametrize("constants", [{0, 1}, {0, 2}, {1, 2}])
def test_theano_with_constants(constants: Set[int]) -> None:
    eq = "ij,jk,kl->li"
    shapes = (2, 3), (3, 4), (4, 5)
    (non_const,) = {0, 1, 2} - constants
    ops = [np.random.rand(*shp) if i in constants else shp for i, shp in enumerate(shapes)]
    var = np.random.rand(*shapes[non_const])
    res_exp = contract(eq, *(ops[i] if i in constants else var for i in range(3)))

    expr = contract_expression(eq, *ops, constants=constants)

    # check theano
    res_got = expr(var, backend="theano")
    assert all(array is None or infer_backend(array) == "theano" for array in expr._evaluated_constants["theano"])
    assert np.allclose(res_exp, res_got)

    # check can call with numpy still
    res_got2 = expr(var, backend="numpy")
    assert np.allclose(res_exp, res_got2)

    # check theano call returns theano still
    res_got3 = expr(backends.to_theano(var))
    assert isinstance(res_got3, theano.tensor.TensorVariable)


@pytest.mark.skipif(not found_theano, reason="Theano not installed.")
@pytest.mark.parametrize("string", tests)
<<<<<<< HEAD
def test_theano_with_sharing(string):
    views = build_views(string)
=======
def test_theano_with_sharing(string: str) -> None:
    views = helpers.build_views(string)
>>>>>>> eede8fab
    ein = contract(string, *views, optimize=False, use_blas=False)

    shps = [v.shape for v in views]
    expr = contract_expression(string, *shps, optimize=True)

    with sharing.shared_intermediates() as cache:
        thn1 = expr(*views, backend="theano")
        assert sharing.get_sharing_cache() is cache
        cache_sz = len(cache)
        assert cache_sz > 0
        thn2 = expr(*views, backend="theano")
        assert len(cache) == cache_sz

    assert all(isinstance(t, theano.tensor.TensorVariable) for t in cache.values())

    assert np.allclose(ein, thn1)
    assert np.allclose(ein, thn2)


@pytest.mark.skipif(not found_cupy, reason="Cupy not installed.")
@pytest.mark.parametrize("string", tests)
<<<<<<< HEAD
def test_cupy(string):  # pragma: no cover
    views = build_views(string)
=======
def test_cupy(string: str) -> None:  # pragma: no cover
    views = helpers.build_views(string)
>>>>>>> eede8fab
    ein = contract(string, *views, optimize=False, use_blas=False)
    shps = [v.shape for v in views]

    expr = contract_expression(string, *shps, optimize=True)

    opt = expr(*views, backend="cupy")
    assert np.allclose(ein, opt)

    # test non-conversion mode
    cupy_views = [backends.to_cupy(view) for view in views]
    cupy_opt = expr(*cupy_views)
    assert isinstance(cupy_opt, cupy.ndarray)
    assert np.allclose(ein, cupy.asnumpy(cupy_opt))


@pytest.mark.skipif(not found_cupy, reason="Cupy not installed.")
@pytest.mark.parametrize("constants", [{0, 1}, {0, 2}, {1, 2}])
def test_cupy_with_constants(constants: Set[int]) -> None:  # pragma: no cover
    eq = "ij,jk,kl->li"
    shapes = (2, 3), (3, 4), (4, 5)
    (non_const,) = {0, 1, 2} - constants
    ops = [np.random.rand(*shp) if i in constants else shp for i, shp in enumerate(shapes)]
    var = np.random.rand(*shapes[non_const])
    res_exp = contract(eq, *(ops[i] if i in constants else var for i in range(3)))

    expr = contract_expression(eq, *ops, constants=constants)

    # check cupy
    res_got = expr(var, backend="cupy")
    # check cupy versions of constants exist
    assert all(array is None or infer_backend(array) == "cupy" for array in expr._evaluated_constants["cupy"])
    assert np.allclose(res_exp, res_got)

    # check can call with numpy still
    res_got2 = expr(var, backend="numpy")
    assert np.allclose(res_exp, res_got2)

    # check cupy call returns cupy still
    res_got3 = expr(cupy.asarray(var))
    assert isinstance(res_got3, cupy.ndarray)
    assert np.allclose(res_exp, res_got3.get())


@pytest.mark.skipif(not found_jax, reason="jax not installed.")
@pytest.mark.parametrize("string", tests)
<<<<<<< HEAD
def test_jax(string):  # pragma: no cover
    views = build_views(string)
=======
def test_jax(string: str) -> None:  # pragma: no cover
    views = helpers.build_views(string)
>>>>>>> eede8fab
    ein = contract(string, *views, optimize=False, use_blas=False)
    shps = [v.shape for v in views]

    expr = contract_expression(string, *shps, optimize=True)

    opt = expr(*views, backend="jax")
    assert np.allclose(ein, opt)
    assert isinstance(opt, np.ndarray)


@pytest.mark.skipif(not found_jax, reason="jax not installed.")
@pytest.mark.parametrize("constants", [{0, 1}, {0, 2}, {1, 2}])
def test_jax_with_constants(constants: Set[int]) -> None:  # pragma: no cover
    eq = "ij,jk,kl->li"
    shapes = (2, 3), (3, 4), (4, 5)
    (non_const,) = {0, 1, 2} - constants
    ops = [np.random.rand(*shp) if i in constants else shp for i, shp in enumerate(shapes)]
    var = np.random.rand(*shapes[non_const])
    res_exp = contract(eq, *(ops[i] if i in constants else var for i in range(3)))

    expr = contract_expression(eq, *ops, constants=constants)

    # check jax
    res_got = expr(var, backend="jax")
    # check jax versions of constants exist
    assert all(array is None or infer_backend(array).startswith("jax") for array in expr._evaluated_constants["jax"])

    assert np.allclose(res_exp, res_got)


@pytest.mark.skipif(not found_jax, reason="jax not installed.")
def test_jax_jit_gradient() -> None:
    eq = "ij,jk,kl->"
    shapes = (2, 3), (3, 4), (4, 2)
    views = [np.random.randn(*s) for s in shapes]
    expr = contract_expression(eq, *shapes)
    x0 = expr(*views)

    jit_expr = jax.jit(expr)
    x1 = jit_expr(*views).item()
    assert x1 == pytest.approx(x0, rel=1e-5)

    # jax only takes gradient w.r.t first argument
    grad_expr = jax.jit(jax.grad(lambda views: expr(*views)))
    view_grads = grad_expr(views)
    assert all(v1.shape == v2.shape for v1, v2 in zip(views, view_grads))

    # taking a step along the gradient should reduce our 'loss'
    new_views = [v - 0.001 * dv for v, dv in zip(views, view_grads)]
    x2 = jit_expr(*new_views).item()
    assert x2 < x1


@pytest.mark.skipif(not found_autograd, reason="autograd not installed.")
def test_autograd_gradient() -> None:
    eq = "ij,jk,kl->"
    shapes = (2, 3), (3, 4), (4, 2)
    views = [np.random.randn(*s) for s in shapes]
    expr = contract_expression(eq, *shapes)
    x0 = expr(*views)

    # autograd only takes gradient w.r.t first argument
    grad_expr = autograd.grad(lambda views: expr(*views))
    view_grads = grad_expr(views)
    assert all(v1.shape == v2.shape for v1, v2 in zip(views, view_grads))

    # taking a step along the gradient should reduce our 'loss'
    new_views = [v - 0.001 * dv for v, dv in zip(views, view_grads)]
    x1 = expr(*new_views)
    assert x1 < x0


@pytest.mark.parametrize("string", tests)
def test_dask(string: str) -> None:
    da = pytest.importorskip("dask.array")

    views = build_views(string)
    ein = contract(string, *views, optimize=False, use_blas=False)
    shps = [v.shape for v in views]
    expr = contract_expression(string, *shps, optimize=True)

    # test non-conversion mode
    da_views = [da.from_array(x, chunks=(2)) for x in views]
    da_opt = expr(*da_views)

    # check type is maintained when not using numpy arrays
    assert isinstance(da_opt, da.Array)

    assert np.allclose(ein, np.array(da_opt))

    # try raw contract
    da_opt = contract(string, *da_views)
    assert isinstance(da_opt, da.Array)
    assert np.allclose(ein, np.array(da_opt))


@pytest.mark.parametrize("string", tests)
def test_sparse(string: str) -> None:
    sparse = pytest.importorskip("sparse")

    views = build_views(string)

    # sparsify views so they don't become dense during contraction
    for view in views:
        np.random.seed(42)
        mask = np.random.choice([False, True], view.shape, True, [0.05, 0.95])
        view[mask] = 0

    ein = contract(string, *views, optimize=False, use_blas=False)
    shps = [v.shape for v in views]
    expr = contract_expression(string, *shps, optimize=True)

    # test non-conversion mode
    sparse_views = [sparse.COO.from_numpy(x) for x in views]
    sparse_opt = expr(*sparse_views)

    # If the expression returns a float, stop here
    if not ein.shape:
        assert pytest.approx(ein) == 0.0
        return

    # check type is maintained when not using numpy arrays
    assert isinstance(sparse_opt, sparse.COO)
    assert np.allclose(ein, sparse_opt.todense())

    # try raw contract
    sparse_opt = contract(string, *sparse_views)
    assert isinstance(sparse_opt, sparse.COO)
    assert np.allclose(ein, sparse_opt.todense())


@pytest.mark.skipif(not found_torch, reason="Torch not installed.")
@pytest.mark.parametrize("string", tests)
def test_torch(string: str) -> None:

    views = build_views(string)
    ein = contract(string, *views, optimize=False, use_blas=False)
    shps = [v.shape for v in views]

    expr = contract_expression(string, *shps, optimize=True)

    opt = expr(*views, backend="torch")
    assert np.allclose(ein, opt)

    # test non-conversion mode
    torch_views = [backends.to_torch(view) for view in views]
    torch_opt = expr(*torch_views)
    assert isinstance(torch_opt, torch.Tensor)
    assert np.allclose(ein, torch_opt.cpu().numpy())


@pytest.mark.skipif(not found_torch, reason="Torch not installed.")
@pytest.mark.parametrize("constants", [{0, 1}, {0, 2}, {1, 2}])
def test_torch_with_constants(constants: Set[int]) -> None:
    eq = "ij,jk,kl->li"
    shapes = (2, 3), (3, 4), (4, 5)
    (non_const,) = {0, 1, 2} - constants
    ops = [np.random.rand(*shp) if i in constants else shp for i, shp in enumerate(shapes)]
    var = np.random.rand(*shapes[non_const])
    res_exp = contract(eq, *(ops[i] if i in constants else var for i in range(3)))

    expr = contract_expression(eq, *ops, constants=constants)

    # check torch
    res_got = expr(var, backend="torch")
    assert all(array is None or infer_backend(array) == "torch" for array in expr._evaluated_constants["torch"])
    assert np.allclose(res_exp, res_got)

    # check can call with numpy still
    res_got2 = expr(var, backend="numpy")
    assert np.allclose(res_exp, res_got2)

    # check torch call returns torch still
    res_got3 = expr(backends.to_torch(var))
    assert isinstance(res_got3, torch.Tensor)
    res_got3 = res_got3.numpy() if res_got3.device.type == "cpu" else res_got3.cpu().numpy()
    assert np.allclose(res_exp, res_got3)


def test_auto_backend_custom_array_no_tensordot() -> None:
    x = Shaped((1, 2, 3))
    # Shaped is an array-like object defined by opt_einsum - which has no TDOT
    assert infer_backend(x) == "opt_einsum"
    assert parse_backend([x], "auto") == "numpy"
    assert parse_backend([x], None) == "numpy"


@pytest.mark.parametrize("string", tests)
<<<<<<< HEAD
def test_object_arrays_backend(string):
    views = build_views(string)
=======
def test_object_arrays_backend(string: str) -> None:
    views = helpers.build_views(string)
>>>>>>> eede8fab
    ein = contract(string, *views, optimize=False, use_blas=False)
    assert ein.dtype != object

    shps = [v.shape for v in views]
    expr = contract_expression(string, *shps, optimize=True)

    obj_views = [view.astype(object) for view in views]

    # try raw contract
    obj_opt = contract(string, *obj_views, backend="object")
    assert obj_opt.dtype == object
    assert np.allclose(ein, obj_opt.astype(float))

    # test expression
    obj_opt = expr(*obj_views, backend="object")
    assert obj_opt.dtype == object
    assert np.allclose(ein, obj_opt.astype(float))<|MERGE_RESOLUTION|>--- conflicted
+++ resolved
@@ -1,9 +1,6 @@
-<<<<<<< HEAD
-=======
 from typing import Set
 
 import numpy as np
->>>>>>> eede8fab
 import pytest
 
 from opt_einsum import backends, contract, contract_expression, sharing
@@ -77,13 +74,8 @@
 
 @pytest.mark.skipif(not found_tensorflow, reason="Tensorflow not installed.")
 @pytest.mark.parametrize("string", tests)
-<<<<<<< HEAD
-def test_tensorflow(string):
-    views = build_views(string)
-=======
 def test_tensorflow(string: str) -> None:
     views = helpers.build_views(string)
->>>>>>> eede8fab
     ein = contract(string, *views, optimize=False, use_blas=False)
     opt = np.empty_like(ein)
 
@@ -133,13 +125,8 @@
 
 @pytest.mark.skipif(not found_tensorflow, reason="Tensorflow not installed.")
 @pytest.mark.parametrize("string", tests)
-<<<<<<< HEAD
-def test_tensorflow_with_sharing(string):
-    views = build_views(string)
-=======
 def test_tensorflow_with_sharing(string: str) -> None:
     views = helpers.build_views(string)
->>>>>>> eede8fab
     ein = contract(string, *views, optimize=False, use_blas=False)
 
     shps = [v.shape for v in views]
@@ -163,13 +150,8 @@
 
 @pytest.mark.skipif(not found_theano, reason="Theano not installed.")
 @pytest.mark.parametrize("string", tests)
-<<<<<<< HEAD
-def test_theano(string):
-    views = build_views(string)
-=======
 def test_theano(string: str) -> None:
     views = helpers.build_views(string)
->>>>>>> eede8fab
     ein = contract(string, *views, optimize=False, use_blas=False)
     shps = [v.shape for v in views]
 
@@ -212,13 +194,8 @@
 
 @pytest.mark.skipif(not found_theano, reason="Theano not installed.")
 @pytest.mark.parametrize("string", tests)
-<<<<<<< HEAD
-def test_theano_with_sharing(string):
-    views = build_views(string)
-=======
 def test_theano_with_sharing(string: str) -> None:
     views = helpers.build_views(string)
->>>>>>> eede8fab
     ein = contract(string, *views, optimize=False, use_blas=False)
 
     shps = [v.shape for v in views]
@@ -240,13 +217,8 @@
 
 @pytest.mark.skipif(not found_cupy, reason="Cupy not installed.")
 @pytest.mark.parametrize("string", tests)
-<<<<<<< HEAD
-def test_cupy(string):  # pragma: no cover
-    views = build_views(string)
-=======
 def test_cupy(string: str) -> None:  # pragma: no cover
     views = helpers.build_views(string)
->>>>>>> eede8fab
     ein = contract(string, *views, optimize=False, use_blas=False)
     shps = [v.shape for v in views]
 
@@ -292,13 +264,8 @@
 
 @pytest.mark.skipif(not found_jax, reason="jax not installed.")
 @pytest.mark.parametrize("string", tests)
-<<<<<<< HEAD
-def test_jax(string):  # pragma: no cover
-    views = build_views(string)
-=======
 def test_jax(string: str) -> None:  # pragma: no cover
     views = helpers.build_views(string)
->>>>>>> eede8fab
     ein = contract(string, *views, optimize=False, use_blas=False)
     shps = [v.shape for v in views]
 
@@ -487,13 +454,8 @@
 
 
 @pytest.mark.parametrize("string", tests)
-<<<<<<< HEAD
-def test_object_arrays_backend(string):
-    views = build_views(string)
-=======
 def test_object_arrays_backend(string: str) -> None:
     views = helpers.build_views(string)
->>>>>>> eede8fab
     ein = contract(string, *views, optimize=False, use_blas=False)
     assert ein.dtype != object
 
