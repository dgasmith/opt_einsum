--- conflicted
+++ resolved
@@ -13,15 +13,10 @@
 from typing import Counter as CounterType
 from typing import Dict, FrozenSet, Generator, List, Optional, Sequence, Set, Tuple, Union
 
-<<<<<<< HEAD
-from .helpers import compute_size_by_dict, flop_count
-from .typing import ArrayIndexType, PathType
-=======
 import numpy as np
 
 from opt_einsum.helpers import compute_size_by_dict, flop_count
 from opt_einsum.typing import ArrayIndexType, PathSearchFunctionType, PathType, TensorShapeType
->>>>>>> eede8fab
 
 __all__ = [
     "optimal",
@@ -103,18 +98,15 @@
         #> [(0, 3), (1, 2), (0, 1)]
         ```
     """
-<<<<<<< HEAD
     # ids = np.arange(1 + max(map(max, ssa_path)), dtype=np.int32)  # type: ignore
     # path = []
     # for ssa_ids in ssa_path:
     #     path.append(tuple(int(ids[ssa_id]) for ssa_id in ssa_ids))
     #     for ssa_id in ssa_ids:
     #         ids[ssa_id:] -= 1
-    N = sum(map(len, ssa_path)) - len(ssa_path) + 1
-    ids = list(range(N))
-=======
+    # N = sum(map(len, ssa_path)) - len(ssa_path) + 1
+    # ids = list(range(N))
     ids = np.arange(1 + max(map(max, ssa_path)), dtype=np.int32)
->>>>>>> eede8fab
     path = []
     ssa = N
     for scon in ssa_path:
